--- conflicted
+++ resolved
@@ -3,10 +3,8 @@
 복잡한 state 관리 없이 필요한 기능만 포함
 """
 
-<<<<<<< HEAD
+
 import inspect
-=======
->>>>>>> 89d76884
 import logging
 from typing import Dict, Any, Optional, List
 from pathlib import Path
@@ -76,7 +74,6 @@
         self._agent_loggers: Dict[str, logging.LoggerAdapter] = {}
 
         self.logger.info("워크플로우 초기화 완료")
-<<<<<<< HEAD
 
     def _tool_kwargs(self, tool_fn):
         """도구 함수 호출 시 session_id 지원 여부에 따라 kwargs 제공"""
@@ -90,8 +87,6 @@
             return {"session_id": self.session_id}
 
         return {}
-=======
->>>>>>> 89d76884
     
     def _initialize_agents(self):
         """에이전트 초기화"""
@@ -520,15 +515,11 @@
                     **self._tool_kwargs(validate_openapi_spec),
                 )
             else:
-<<<<<<< HEAD
                 template_result = apply_template(
                     content,
                     template_type,
                     **self._tool_kwargs(apply_template),
                 )
-=======
-                template_result = apply_template(content, template_type)
->>>>>>> 89d76884
         except Exception:
             agent_logger.exception("템플릿 검증 도구 호출 실패")
             raise
@@ -571,16 +562,12 @@
                 filename = f'{agent_name}.md'
             
             # 파일 저장
-<<<<<<< HEAD
             result = await write_spec_file(
                 output_dir,
                 content,
                 filename,
                 **self._tool_kwargs(write_spec_file),
             )
-=======
-            result = await write_spec_file(output_dir, content, filename)
->>>>>>> 89d76884
 
             if result.get("success"):
                 file_info = {
@@ -877,16 +864,12 @@
         frs_id = self.context['project']['frs_id']
         service_type = self.context['project']['service_type']
         
-<<<<<<< HEAD
         result = commit_changes(
             frs_id,
             service_type,
             files_written,
             **self._tool_kwargs(commit_changes),
         )
-=======
-        result = commit_changes(frs_id, service_type, files_written)
->>>>>>> 89d76884
 
         if result.get("success"):
             self.logger.info(
